--- conflicted
+++ resolved
@@ -2,11 +2,8 @@
 import logging
 import time
 import threading
-<<<<<<< HEAD
 import os
-=======
 import sys
->>>>>>> a4bc9780
 
 # Import Celery task utilities
 from .celery_config import get_config_params, MAX_CONCURRENT_DL
@@ -164,11 +161,8 @@
                 queues="utility_tasks,default",  # Listen to utility and default
                 concurrency=5,  # Increased concurrency for SSE updates and utility tasks
                 worker_name_suffix="utw",  # Utility Worker
-<<<<<<< HEAD
-                log_level_env=os.getenv("LOG_LEVEL", "WARNING").upper(),
-=======
-                log_level="ERROR",  # Reduce log verbosity for utility worker (only errors)
->>>>>>> a4bc9780
+                log_level_env=os.getenv("LOG_LEVEL", "ERROR").upper(),
+
             )
             logger.info(
                 f"Starting Celery Utility Worker with command: {' '.join(utility_cmd)}"
